--- conflicted
+++ resolved
@@ -1,9 +1,5 @@
 using System;
 using System.Collections.Generic;
-<<<<<<< HEAD
-using System.Threading;
-=======
->>>>>>> d682c205
 using System.Threading.Tasks;
 
 using RabbitMQ.Client.Impl;
@@ -108,7 +104,6 @@
 
         ///<summary>Fires the Received event.</summary>
         public override async ValueTask HandleBasicDeliver(string consumerTag, ulong deliveryTag, bool redelivered, string exchange, string routingKey, IBasicProperties properties, ReadOnlyMemory<byte> body)
-<<<<<<< HEAD
         {
             ValueTask baseTask = base.HandleBasicDeliver(consumerTag, deliveryTag, redelivered, exchange, routingKey, properties, body);
             if (!baseTask.IsCompletedSuccessfully)
@@ -130,16 +125,6 @@
         private async ValueTask ExecuteEventHandler(string consumerTag, ulong deliveryTag, bool redelivered, string exchange, string routingKey, IBasicProperties properties, ReadOnlyMemory<byte> body)
         {
             try
-=======
-        {
-            ValueTask baseTask = base.HandleBasicDeliver(consumerTag, deliveryTag, redelivered, exchange, routingKey, properties, body);
-            if (!baseTask.IsCompletedSuccessfully)
-            {
-                await baseTask.ConfigureAwait(false);
-            }
-
-            if (Received != null)
->>>>>>> d682c205
             {
                 var args = new BasicDeliverEventArgs(consumerTag, deliveryTag, redelivered, exchange, routingKey, properties, body);
                 foreach (AsyncEventHandler<BasicDeliverEventArgs> handlerInstance in Received.GetInvocationList())
@@ -161,13 +146,10 @@
                     }
                 }
             }
-<<<<<<< HEAD
             finally
             {
                 _semaphore.Release();
             }
-=======
->>>>>>> d682c205
         }
 
         ///<summary>Fires the Shutdown event.</summary>
