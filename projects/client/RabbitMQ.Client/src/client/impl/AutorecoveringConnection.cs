--- conflicted
+++ resolved
@@ -334,24 +334,15 @@
 
                     recoveryTaskFactory.StartNew(() =>
                     {
-<<<<<<< HEAD
-                        try
+                        if(!self.manuallyClosed)
                         {
+                            try
+                            {
 #if NETFX_CORE
                             System.Threading.Tasks.Task.Delay(m_factory.NetworkRecoveryInterval).Wait();
 #else
                             Thread.Sleep(m_factory.NetworkRecoveryInterval);
 #endif
-                            self.PerformAutomaticRecovery();
-                        }
-                        finally
-=======
-                        if(!self.manuallyClosed)
->>>>>>> c8b98b53
-                        {
-                            try
-                            {
-                                Thread.Sleep(m_factory.NetworkRecoveryInterval);
                                 self.PerformAutomaticRecovery();
                             }
                             finally
