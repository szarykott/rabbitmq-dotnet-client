--- conflicted
+++ resolved
@@ -987,7 +987,6 @@
                     // of the heartbeat setting in setHeartbeat above.
                     if (m_missedHeartbeats > 2 * 4)
                     {
-<<<<<<< HEAD
                         String description = String.Format("Heartbeat missing with heartbeat == {0} seconds", m_heartbeat);
                         var eose = new EndOfStreamException(description);
                         ESLog.Error(description, eose);
@@ -995,9 +994,6 @@
                         HandleMainLoopException(
                             new ShutdownEventArgs(ShutdownInitiator.Library, 0, "End of stream", eose));
                         shouldTerminate = true;
-=======
-                        _heartbeatReadTimer.Change((int)Heartbeat.TotalMilliseconds, Timeout.Infinite);
->>>>>>> f1c4a2bd
                     }
                 }
 
@@ -1008,7 +1004,7 @@
                 }
                 else if (_heartbeatReadTimer != null)
                 {
-                    _heartbeatReadTimer.Change(Heartbeat * 1000, Timeout.Infinite);
+                    _heartbeatReadTimer.Change((int)Heartbeat.TotalMilliseconds, Timeout.Infinite);
                 }
             }
             catch (ObjectDisposedException)
