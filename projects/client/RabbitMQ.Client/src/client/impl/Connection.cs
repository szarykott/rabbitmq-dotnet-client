// This source code is dual-licensed under the Apache License, version
// 2.0, and the Mozilla Public License, version 1.1.
//
// The APL v2.0:
//
//---------------------------------------------------------------------------
//   Copyright (c) 2007-2016 Pivotal Software, Inc.
//
//   Licensed under the Apache License, Version 2.0 (the "License");
//   you may not use this file except in compliance with the License.
//   You may obtain a copy of the License at
//
//       http://www.apache.org/licenses/LICENSE-2.0
//
//   Unless required by applicable law or agreed to in writing, software
//   distributed under the License is distributed on an "AS IS" BASIS,
//   WITHOUT WARRANTIES OR CONDITIONS OF ANY KIND, either express or implied.
//   See the License for the specific language governing permissions and
//   limitations under the License.
//---------------------------------------------------------------------------
//
// The MPL v1.1:
//
//---------------------------------------------------------------------------
//  The contents of this file are subject to the Mozilla Public License
//  Version 1.1 (the "License"); you may not use this file except in
//  compliance with the License. You may obtain a copy of the License
//  at http://www.mozilla.org/MPL/
//
//  Software distributed under the License is distributed on an "AS IS"
//  basis, WITHOUT WARRANTY OF ANY KIND, either express or implied. See
//  the License for the specific language governing rights and
//  limitations under the License.
//
//  The Original Code is RabbitMQ.
//
//  The Initial Developer of the Original Code is Pivotal Software, Inc.
//  Copyright (c) 2007-2016 Pivotal Software, Inc.  All rights reserved.
//---------------------------------------------------------------------------

using RabbitMQ.Client.Events;
using RabbitMQ.Client.Exceptions;
using RabbitMQ.Client.Impl;
using RabbitMQ.Util;
using System;
using System.Collections.Generic;
using System.IO;

#if NETFX_CORE

using System.Threading.Tasks;
using Windows.Networking.Sockets;
using Windows.ApplicationModel;

#else
using System.Net;
using System.Net.Sockets;
#endif

using System.Reflection;
using System.Text;
using System.Threading;

namespace RabbitMQ.Client.Framing.Impl
{
    public class Connection : IConnection
    {
        public readonly object m_eventLock = new object();

        ///<summary>Heartbeat frame for transmission. Reusable across connections.</summary>
        public readonly Frame m_heartbeatFrame = new Frame(Constants.FrameHeartbeat, 0, new byte[0]);

        public ManualResetEvent m_appContinuation = new ManualResetEvent(false);
        public EventHandler<CallbackExceptionEventArgs> m_callbackException;

        public IDictionary<string, object> m_clientProperties;

        public volatile ShutdownEventArgs m_closeReason = null;
        public volatile bool m_closed = false;

        public EventHandler<ConnectionBlockedEventArgs> m_connectionBlocked;
        public EventHandler<ShutdownEventArgs> m_connectionShutdown;
        public EventHandler<EventArgs> m_connectionUnblocked;
        public IConnectionFactory m_factory;
        public IFrameHandler m_frameHandler;

        public Guid m_id = Guid.NewGuid();
        public ModelBase m_model0;
        public volatile bool m_running = true;
        public MainSession m_session0;
        public SessionManager m_sessionManager;

        public IList<ShutdownReportEntry> m_shutdownReport = new SynchronizedList<ShutdownReportEntry>(new List<ShutdownReportEntry>());

        //
        // Heartbeats
        //

        public ushort m_heartbeat = 0;
        public TimeSpan m_heartbeatTimeSpan = TimeSpan.FromSeconds(0);
        public int m_missedHeartbeats = 0;

        private Timer _heartbeatWriteTimer;
        private Timer _heartbeatReadTimer;
        public AutoResetEvent m_heartbeatRead = new AutoResetEvent(false);
        public AutoResetEvent m_heartbeatWrite = new AutoResetEvent(false);


        // true if we haven't finished connection negotiation.
        // In this state socket exceptions are treated as fatal connection
        // errors, otherwise as read timeouts
        public ConsumerWorkService ConsumerWorkService { get; private set; }

        public Connection(IConnectionFactory factory, bool insist, IFrameHandler frameHandler, string clientProvidedName = null)
        {
            this.ClientProvidedName = clientProvidedName;
            KnownHosts = null;
            FrameMax = 0;
            m_factory = factory;
            m_frameHandler = frameHandler;
            this.ConsumerWorkService = new ConsumerWorkService(factory.TaskScheduler);

            m_sessionManager = new SessionManager(this, 0);
            m_session0 = new MainSession(this) { Handler = NotifyReceivedCloseOk };
            m_model0 = (ModelBase)Protocol.CreateModel(m_session0);

            StartMainLoop(factory.UseBackgroundThreadsForIO);
            Open(insist);
        }

        public event EventHandler<CallbackExceptionEventArgs> CallbackException
        {
            add
            {
                lock (m_eventLock)
                {
                    m_callbackException += value;
                }
            }
            remove
            {
                lock (m_eventLock)
                {
                    m_callbackException -= value;
                }
            }
        }

        public event EventHandler<ConnectionBlockedEventArgs> ConnectionBlocked
        {
            add
            {
                lock (m_eventLock)
                {
                    m_connectionBlocked += value;
                }
            }
            remove
            {
                lock (m_eventLock)
                {
                    m_connectionBlocked -= value;
                }
            }
        }

        public event EventHandler<ShutdownEventArgs> ConnectionShutdown
        {
            add
            {
                bool ok = false;
                lock (m_eventLock)
                {
                    if (m_closeReason == null)
                    {
                        m_connectionShutdown += value;
                        ok = true;
                    }
                }
                if (!ok)
                {
                    value(this, m_closeReason);
                }
            }
            remove
            {
                lock (m_eventLock)
                {
                    m_connectionShutdown -= value;
                }
            }
        }

        public event EventHandler<EventArgs> ConnectionUnblocked
        {
            add
            {
                lock (m_eventLock)
                {
                    m_connectionUnblocked += value;
                }
            }
            remove
            {
                lock (m_eventLock)
                {
                    m_connectionUnblocked -= value;
                }
            }
        }

        public string ClientProvidedName { get; private set; }

        public bool AutoClose
        {
            get { return m_sessionManager.AutoClose; }
            set { m_sessionManager.AutoClose = value; }
        }

        public ushort ChannelMax
        {
            get { return m_sessionManager.ChannelMax; }
        }

        public IDictionary<string, object> ClientProperties
        {
            get { return m_clientProperties; }
            set { m_clientProperties = value; }
        }

        public ShutdownEventArgs CloseReason
        {
            get { return m_closeReason; }
        }

        public AmqpTcpEndpoint Endpoint
        {
            get { return m_frameHandler.Endpoint; }
        }

        public uint FrameMax { get; set; }

        public ushort Heartbeat
        {
            get { return m_heartbeat; }
            set
            {
                m_heartbeat = value;
                // timers fire at slightly below half the interval to avoid race
                // conditions
                m_heartbeatTimeSpan = TimeSpan.FromMilliseconds((value * 1000) / 4);
                m_frameHandler.ReadTimeout = value * 1000 * 2;
            }
        }

        public bool IsOpen
        {
            get { return CloseReason == null; }
        }

        public AmqpTcpEndpoint[] KnownHosts { get; set; }

#if !NETFX_CORE
        public EndPoint LocalEndPoint
        {
            get { return m_frameHandler.LocalEndPoint; }
        }
#endif

        public int LocalPort
        {
            get { return m_frameHandler.LocalPort; }
        }

        ///<summary>Another overload of a Protocol property, useful
        ///for exposing a tighter type.</summary>
        public ProtocolBase Protocol
        {
            get { return (ProtocolBase)Endpoint.Protocol; }
        }

#if !NETFX_CORE
        public EndPoint RemoteEndPoint
        {
            get { return m_frameHandler.RemoteEndPoint; }
        }
#endif

        public int RemotePort
        {
            get { return m_frameHandler.RemotePort; }
        }

        public IDictionary<string, object> ServerProperties { get; set; }

        public IList<ShutdownReportEntry> ShutdownReport
        {
            get { return m_shutdownReport; }
        }

        ///<summary>Explicit implementation of IConnection.Protocol.</summary>
        IProtocol IConnection.Protocol
        {
            get { return Endpoint.Protocol; }
        }

        public static IDictionary<string, object> DefaultClientProperties()
        {

            string version = "0.0.0.0";// assembly.GetName().Version.ToString();
            //TODO: Get the rest of this data from the Assembly Attributes
            IDictionary<string, object> table = new Dictionary<string, object>();
            table["product"] = Encoding.UTF8.GetBytes("RabbitMQ");
            table["version"] = Encoding.UTF8.GetBytes(version);
            table["platform"] = Encoding.UTF8.GetBytes(".NET");
            table["copyright"] = Encoding.UTF8.GetBytes("Copyright (c) 2007-2016 Pivotal Software, Inc.");
            table["information"] = Encoding.UTF8.GetBytes("Licensed under the MPL.  " +
                                                          "See http://www.rabbitmq.com/");
            return table;
        }

        public void Abort(ushort reasonCode, string reasonText,
            ShutdownInitiator initiator, int timeout)
        {
            Close(new ShutdownEventArgs(initiator, reasonCode, reasonText),
                true, timeout);
        }

        public void Close(ShutdownEventArgs reason)
        {
            Close(reason, false, Timeout.Infinite);
        }

        ///<summary>Try to close connection in a graceful way</summary>
        ///<remarks>
        ///<para>
        ///Shutdown reason contains code and text assigned when closing the connection,
        ///as well as the information about what initiated the close
        ///</para>
        ///<para>
        ///Abort flag, if true, signals to close the ongoing connection immediately
        ///and do not report any errors if it was already closed.
        ///</para>
        ///<para>
        ///Timeout determines how much time internal close operations should be given
        ///to complete. Negative or Timeout.Infinite value mean infinity.
        ///</para>
        ///</remarks>
        public void Close(ShutdownEventArgs reason, bool abort, int timeout)
        {
            if (!SetCloseReason(reason))
            {
                if (!abort)
                {
                    throw new AlreadyClosedException(m_closeReason);
                }
            }
            else
            {
                OnShutdown();
                m_session0.SetSessionClosing(false);

                try
                {
                    // Try to send connection.close
                    // Wait for CloseOk in the MainLoop
                    m_session0.Transmit(ConnectionCloseWrapper(reason.ReplyCode,
                        reason.ReplyText));
                }
                catch (AlreadyClosedException ace)
                {
                    if (!abort)
                    {
                        throw ace;
                    }
                }
#pragma warning disable 0168
                catch (NotSupportedException nse)
                {
                    // buffered stream had unread data in it and Flush()
                    // was called, ignore to not confuse the user
                }
#pragma warning restore 0168
                catch (IOException ioe)
                {
                    if (m_model0.CloseReason == null)
                    {
                        if (!abort)
                        {
                            throw ioe;
                        }
                        else
                        {
                            LogCloseError("Couldn't close connection cleanly. "
                                          + "Socket closed unexpectedly", ioe);
                        }
                    }
                }
                finally
                {
                    TerminateMainloop();
                }
            }

#if NETFX_CORE
            var receivedSignal = m_appContinuation.WaitOne(BlockingCell.validatedTimeout(timeout));
#else
            var receivedSignal = m_appContinuation.WaitOne(BlockingCell.validatedTimeout(timeout));
#endif

            if (!receivedSignal)
            {
                m_frameHandler.Close();
            }
        }

        ///<remarks>
        /// Loop only used while quiescing. Use only to cleanly close connection
        ///</remarks>
        public void ClosingLoop()
        {
            try
            {
                m_frameHandler.ReadTimeout = 0;
                // Wait for response/socket closure or timeout
                while (!m_closed)
                {
                    MainLoopIteration();
                }
            }
            catch (ObjectDisposedException ode)
            {
                if (!m_closed)
                {
                    LogCloseError("Connection didn't close cleanly", ode);
                }
            }
            catch (EndOfStreamException eose)
            {
                if (m_model0.CloseReason == null)
                {
                    LogCloseError("Connection didn't close cleanly. "
                                  + "Socket closed unexpectedly", eose);
                }
            }
            catch (IOException ioe)
            {
                LogCloseError("Connection didn't close cleanly. "
                              + "Socket closed unexpectedly", ioe);
            }
            catch (Exception e)
            {
                LogCloseError("Unexpected exception while closing: ", e);
            }
        }

        public Command ConnectionCloseWrapper(ushort reasonCode, string reasonText)
        {
            Command request;
            int replyClassId, replyMethodId;
            Protocol.CreateConnectionClose(reasonCode,
                reasonText,
                out request,
                out replyClassId,
                out replyMethodId);
            return request;
        }

        public ISession CreateSession()
        {
            return m_sessionManager.Create();
        }

        public ISession CreateSession(int channelNumber)
        {
            return m_sessionManager.Create(channelNumber);
        }

        public void EnsureIsOpen()
        {
            if (!IsOpen)
            {
                throw new AlreadyClosedException(CloseReason);
            }
        }

        // Only call at the end of the Mainloop or HeartbeatLoop
        public void FinishClose()
        {
            // Notify hearbeat loops that they can leave
            m_heartbeatRead.Set();
            m_heartbeatWrite.Set();
            m_closed = true;
            MaybeStopHeartbeatTimers();

            m_frameHandler.Close();
            m_model0.SetCloseReason(m_closeReason);
            m_model0.FinishClose();
        }

#if NETFX_CORE

        /// <remarks>
        /// We need to close the socket, otherwise suspending the application will take the maximum time allowed
        /// </remarks>
        public void HandleApplicationSuspend(object sender, SuspendingEventArgs suspendingEventArgs)
        {
            Abort(Constants.InternalError, "Application Suspend");
        }

#else
        /// <remarks>
        /// We need to close the socket, otherwise attempting to unload the domain
        /// could cause a CannotUnloadAppDomainException
        /// </remarks>
        public void HandleDomainUnload(object sender, EventArgs ea)
        {
            Abort(Constants.InternalError, "Domain Unload");
        }
#endif

        public void HandleMainLoopException(ShutdownEventArgs reason)
        {
            if (!SetCloseReason(reason))
            {
                LogCloseError("Unexpected Main Loop Exception while closing: "
                              + reason, null);
                return;
            }

            OnShutdown();
            LogCloseError("Unexpected connection closure: " + reason, null);
        }

        public bool HardProtocolExceptionHandler(HardProtocolException hpe)
        {
            if (SetCloseReason(hpe.ShutdownReason))
            {
                OnShutdown();
                m_session0.SetSessionClosing(false);
                try
                {
                    m_session0.Transmit(ConnectionCloseWrapper(
                        hpe.ShutdownReason.ReplyCode,
                        hpe.ShutdownReason.ReplyText));
                    return true;
                }
                catch (IOException ioe)
                {
                    LogCloseError("Broker closed socket unexpectedly", ioe);
                }
            }
            else
            {
                LogCloseError("Hard Protocol Exception occured "
                              + "while closing the connection", hpe);
            }

            return false;
        }

        public void InternalClose(ShutdownEventArgs reason)
        {
            if (!SetCloseReason(reason))
            {
                if (m_closed)
                {
                    throw new AlreadyClosedException(m_closeReason);
                }
                // We are quiescing, but still allow for server-close
            }

            OnShutdown();
            m_session0.SetSessionClosing(true);
            TerminateMainloop();
        }

        public void LogCloseError(String error, Exception ex)
        {
            m_shutdownReport.Add(new ShutdownReportEntry(error, ex));
        }

        public void MainLoop()
        {
            try
            {
                bool shutdownCleanly = false;
                try
                {
                    while (m_running)
                    {
                        try
                        {
                            MainLoopIteration();
                        }
                        catch (SoftProtocolException spe)
                        {
                            QuiesceChannel(spe);
                        }
                    }
                    shutdownCleanly = true;
                }
                catch (EndOfStreamException eose)
                {
                    // Possible heartbeat exception
                    HandleMainLoopException(new ShutdownEventArgs(
                        ShutdownInitiator.Library,
                        0,
                        "End of stream",
                        eose));
                }
                catch (HardProtocolException hpe)
                {
                    shutdownCleanly = HardProtocolExceptionHandler(hpe);
                }
#if !NETFX_CORE
                catch (Exception ex)
                {
                    HandleMainLoopException(new ShutdownEventArgs(ShutdownInitiator.Library,
                        Constants.InternalError,
                        "Unexpected Exception",
                        ex));
                }
#endif

                // If allowed for clean shutdown, run main loop until the
                // connection closes.
                if (shutdownCleanly)
                {
#pragma warning disable 0168
                    try
                    {
                        ClosingLoop();
                    }
#if NETFX_CORE
                    catch (Exception ex)
                    {
                        if (SocketError.GetStatus(ex.HResult) != SocketErrorStatus.Unknown)
                        {
                            // means that socket was closed when frame handler
                            // attempted to use it. Since we are shutting down,
                            // ignore it.
                        }
                        else
                        {
                            throw ex;
                        }
                    }
#else
                    catch (SocketException se)
                    {
                        // means that socket was closed when frame handler
                        // attempted to use it. Since we are shutting down,
                        // ignore it.
                    }
#endif
#pragma warning restore 0168
                }

                FinishClose();
            }
            finally
            {
                m_appContinuation.Set();
            }
        }

        public void MainLoopIteration()
        {
            Frame frame = m_frameHandler.ReadFrame();

            NotifyHeartbeatListener();
            // We have received an actual frame.
            if (frame.Type == Constants.FrameHeartbeat)
            {
                // Ignore it: we've already just reset the heartbeat
                // latch.
                return;
            }

            if (frame.Channel == 0)
            {
                // In theory, we could get non-connection.close-ok
                // frames here while we're quiescing (m_closeReason !=
                // null). In practice, there's a limited number of
                // things the server can ask of us on channel 0 -
                // essentially, just connection.close. That, combined
                // with the restrictions on pipelining, mean that
                // we're OK here to handle channel 0 traffic in a
                // quiescing situation, even though technically we
                // should be ignoring everything except
                // connection.close-ok.
                m_session0.HandleFrame(frame);
            }
            else
            {
                // If we're still m_running, but have a m_closeReason,
                // then we must be quiescing, which means any inbound
                // frames for non-zero channels (and any inbound
                // commands on channel zero that aren't
                // Connection.CloseOk) must be discarded.
                if (m_closeReason == null)
                {
                    // No close reason, not quiescing the
                    // connection. Handle the frame. (Of course, the
                    // Session itself may be quiescing this particular
                    // channel, but that's none of our concern.)
                    ISession session = m_sessionManager.Lookup(frame.Channel);
                    if (session == null)
                    {
                        throw new ChannelErrorException(frame.Channel);
                    }
                    else
                    {
                        session.HandleFrame(frame);
                    }
                }
            }
        }

        public void NotifyHeartbeatListener()
        {
            if (m_heartbeat != 0)
            {
                m_heartbeatRead.Set();
            }
        }

        public void NotifyReceivedCloseOk()
        {
            TerminateMainloop();
            m_closed = true;
        }

        public void OnCallbackException(CallbackExceptionEventArgs args)
        {
            EventHandler<CallbackExceptionEventArgs> handler;
            lock (m_eventLock)
            {
                handler = m_callbackException;
            }
            if (handler != null)
            {
                foreach (EventHandler<CallbackExceptionEventArgs> h in handler.GetInvocationList())
                {
                    try
                    {
                        h(this, args);
                    }
                    catch
                    {
                        // Exception in
                        // Callback-exception-handler. That was the
                        // app's last chance. Swallow the exception.
                        // FIXME: proper logging
                    }
                }
            }
        }

        public void OnConnectionBlocked(ConnectionBlockedEventArgs args)
        {
            EventHandler<ConnectionBlockedEventArgs> handler;
            lock (m_eventLock)
            {
                handler = m_connectionBlocked;
            }
            if (handler != null)
            {
                foreach (EventHandler<ConnectionBlockedEventArgs> h in handler.GetInvocationList())
                {
                    try
                    {
                        h(this, args);
                    }
                    catch (Exception e)
                    {
                        OnCallbackException(CallbackExceptionEventArgs.Build(e,
                            new Dictionary<string, object>
                            {
                                {"context", "OnConnectionBlocked"}
                            }));
                    }
                }
            }
        }

        public void OnConnectionUnblocked()
        {
            EventHandler<EventArgs> handler;
            lock (m_eventLock)
            {
                handler = m_connectionUnblocked;
            }
            if (handler != null)
            {
                foreach (EventHandler<EventArgs> h in handler.GetInvocationList())
                {
                    try
                    {
                        h(this, EventArgs.Empty);
                    }
                    catch (Exception e)
                    {
                        OnCallbackException(CallbackExceptionEventArgs.Build(e,
                            new Dictionary<string, object>
                            {
                                {"context", "OnConnectionUnblocked"}
                            }));
                    }
                }
            }
        }

        ///<summary>Broadcasts notification of the final shutdown of the connection.</summary>
        public void OnShutdown()
        {
            EventHandler<ShutdownEventArgs> handler;
            ShutdownEventArgs reason;
            lock (m_eventLock)
            {
                handler = m_connectionShutdown;
                reason = m_closeReason;
                m_connectionShutdown = null;
            }
            if (handler != null)
            {
                foreach (EventHandler<ShutdownEventArgs> h in handler.GetInvocationList())
                {
                    try
                    {
                        h(this, reason);
                    }
                    catch (Exception e)
                    {
                        OnCallbackException(CallbackExceptionEventArgs.Build(e,
                            new Dictionary<string, object>
                            {
                                {"context", "OnShutdown"}
                            }));
                    }
                }
            }
        }

        public void Open(bool insist)
        {
            StartAndTune();
            m_model0.ConnectionOpen(m_factory.VirtualHost, String.Empty, false);
        }

        public void PrettyPrintShutdownReport()
        {
            if (ShutdownReport.Count == 0)
            {
#if NETFX_CORE
                System.Diagnostics.Debug.WriteLine(
#else
                Console.Error.WriteLine(
#endif
"No errors reported when closing connection {0}", this);
            }
            else
            {
#if NETFX_CORE
                System.Diagnostics.Debug.WriteLine(
#else
                Console.Error.WriteLine(
#endif
"Log of errors while closing connection {0}:", this);
                foreach (ShutdownReportEntry entry in ShutdownReport)
                {
#if NETFX_CORE
                    System.Diagnostics.Debug.WriteLine(
#else
                    Console.Error.WriteLine(
#endif
entry.ToString());
                }
            }
        }

        ///<summary>
        /// Sets the channel named in the SoftProtocolException into
        /// "quiescing mode", where we issue a channel.close and
        /// ignore everything except for subsequent channel.close
        /// messages and the channel.close-ok reply that should
        /// eventually arrive.
        ///</summary>
        ///<remarks>
        ///<para>
        /// Since a well-behaved peer will not wait indefinitely before
        /// issuing the close-ok, we don't bother with a timeout here;
        /// compare this to the case of a connection.close-ok, where a
        /// timeout is necessary.
        ///</para>
        ///<para>
        /// We need to send the close method and politely wait for a
        /// reply before marking the channel as available for reuse.
        ///</para>
        ///<para>
        /// As soon as SoftProtocolException is detected, we should stop
        /// servicing ordinary application work, and should concentrate
        /// on bringing down the channel as quickly and gracefully as
        /// possible. The way this is done, as per the close-protocol,
        /// is to signal closure up the stack *before* sending the
        /// channel.close, by invoking ISession.Close. Once the upper
        /// layers have been signalled, we are free to do what we need
        /// to do to clean up and shut down the channel.
        ///</para>
        ///</remarks>
        public void QuiesceChannel(SoftProtocolException pe)
        {
            // Construct the QuiescingSession that we'll use during
            // the quiesce process.

            ISession newSession = new QuiescingSession(this,
                pe.Channel,
                pe.ShutdownReason);

            // Here we detach the session from the connection. It's
            // still alive: it just won't receive any further frames
            // from the mainloop (once we return to the mainloop, of
            // course). Instead, those frames will be directed at the
            // new QuiescingSession.
            ISession oldSession = m_sessionManager.Swap(pe.Channel, newSession);

            // Now we have all the information we need, and the event
            // flow of the *lower* layers is set up properly for
            // shutdown. Signal channel closure *up* the stack, toward
            // the model and application.
            oldSession.Close(pe.ShutdownReason);

            // The upper layers have been signalled. Now we can tell
            // our peer. The peer will respond through the lower
            // layers - specifically, through the QuiescingSession we
            // installed above.
            newSession.Transmit(ChannelCloseWrapper(pe.ReplyCode, pe.Message));
        }

        public bool SetCloseReason(ShutdownEventArgs reason)
        {
            lock (m_eventLock)
            {
                if (m_closeReason == null)
                {
                    m_closeReason = reason;
                    return true;
                }
                else
                {
                    return false;
                }
            }
        }

        public void MaybeStartHeartbeatTimers()
        {
            if (Heartbeat != 0)
            {
                _heartbeatWriteTimer = new Timer(HeartbeatWriteTimerCallback, null, 200, m_heartbeatTimeSpan.Milliseconds);
                _heartbeatReadTimer = new Timer(HeartbeatReadTimerCallback, null, 200, m_heartbeatTimeSpan.Milliseconds);
#if NETFX_CORE
                _heartbeatWriteTimer.Change(200, (int)m_heartbeatTimeSpan.TotalMilliseconds);
                _heartbeatReadTimer.Change(200, (int)m_heartbeatTimeSpan.TotalMilliseconds);
#else
                _heartbeatWriteTimer.Change(TimeSpan.FromMilliseconds(200), m_heartbeatTimeSpan);
                _heartbeatReadTimer.Change(TimeSpan.FromMilliseconds(200), m_heartbeatTimeSpan);
#endif
            }
        }

        public void StartMainLoop(bool useBackgroundThread)
        {
            var taskName = "AMQP Connection " + Endpoint;

#if NETFX_CORE
            Task.Factory.StartNew(this.MainLoop, TaskCreationOptions.LongRunning);
#else
            var mainLoopThread = new Thread(MainLoop);
            mainLoopThread.Name = taskName;
            mainLoopThread.IsBackground = useBackgroundThread;
            mainLoopThread.Start();
#endif
        }

        public void HeartbeatReadTimerCallback(object state)
        {
            bool shouldTerminate = false;
            try
            {
                if (!m_closed)
                {
                    if (!m_heartbeatRead.WaitOne(0))
                    {
                        m_missedHeartbeats++;
                    }
                    else
                    {
                        m_missedHeartbeats = 0;
                    }

                    // We check against 8 = 2 * 4 because we need to wait for at
                    // least two complete heartbeat setting intervals before
                    // complaining, and we've set the socket timeout to a quarter
                    // of the heartbeat setting in setHeartbeat above.
                    if (m_missedHeartbeats > 2 * 4)
                    {
                        String description = String.Format("Heartbeat missing with heartbeat == {0} seconds", m_heartbeat);
                        var eose = new EndOfStreamException(description);
                        m_shutdownReport.Add(new ShutdownReportEntry(description, eose));
                        HandleMainLoopException(
                            new ShutdownEventArgs(ShutdownInitiator.Library, 0, "End of stream", eose));
                        shouldTerminate = true;
                    }
                }

                if (shouldTerminate)
                {
                    TerminateMainloop();
                    FinishClose();
                }
                else
                {
                    _heartbeatReadTimer.Change(Heartbeat * 1000, Timeout.Infinite);
                }
<<<<<<< HEAD
            } catch (ObjectDisposedException)
=======
            }
            catch (ObjectDisposedException ignored)
>>>>>>> d5259603
            {

                // timer is already disposed,
                // e.g. due to shutdown
            }
        }

        public void HeartbeatWriteTimerCallback(object state)
        {
            bool shouldTerminate = false;
            try
            {
                try
                {
                    if (!m_closed)
                    {
                        WriteFrame(m_heartbeatFrame);
                        m_frameHandler.Flush();
                    }
                }
                catch (Exception e)
                {
                    HandleMainLoopException(new ShutdownEventArgs(
                        ShutdownInitiator.Library,
                        0,
                        "End of stream",
                        e));
                    shouldTerminate = true;
                }

                if (m_closed || shouldTerminate)
                {
                    TerminateMainloop();
                    FinishClose();
                }
<<<<<<< HEAD
            } catch (ObjectDisposedException)
=======
            }
            catch (ObjectDisposedException ignored)
>>>>>>> d5259603
            {
                // timer is already disposed,
                // e.g. due to shutdown
            }
        }

        protected void MaybeStopHeartbeatTimers()
        {
            MaybeDisposeTimer(ref _heartbeatReadTimer);
            MaybeDisposeTimer(ref _heartbeatWriteTimer);
        }

        private void MaybeDisposeTimer(ref Timer timer)
        {
            if (timer != null)
            {
                try
                {
                    timer.Change(Timeout.Infinite, Timeout.Infinite);
                    timer.Dispose();
<<<<<<< HEAD
                } catch (ObjectDisposedException)
=======
                    timer = null;
                }
                catch (ObjectDisposedException ignored)
>>>>>>> d5259603
                {
                    // we are shutting down, ignore
                }
            }
        }

        ///<remarks>
        /// May be called more than once. Should therefore be idempotent.
        ///</remarks>
        public void TerminateMainloop()
        {
            MaybeStopHeartbeatTimers();
            m_running = false;
        }

        public override string ToString()
        {
            return string.Format("Connection({0},{1})", m_id, Endpoint);
        }

        public void WriteFrame(Frame f)
        {
            m_frameHandler.WriteFrame(f);
            m_heartbeatWrite.Set();
        }

        public void WriteFrameSet(IList<Frame> f)
        {
            m_frameHandler.WriteFrameSet(f);
            m_heartbeatWrite.Set();
        }

        ///<summary>API-side invocation of connection abort.</summary>
        public void Abort()
        {
            Abort(Timeout.Infinite);
        }

        ///<summary>API-side invocation of connection abort.</summary>
        public void Abort(ushort reasonCode, string reasonText)
        {
            Abort(reasonCode, reasonText, Timeout.Infinite);
        }

        ///<summary>API-side invocation of connection abort with timeout.</summary>
        public void Abort(int timeout)
        {
            Abort(Constants.ReplySuccess, "Connection close forced", timeout);
        }

        ///<summary>API-side invocation of connection abort with timeout.</summary>
        public void Abort(ushort reasonCode, string reasonText, int timeout)
        {
            Abort(reasonCode, reasonText, ShutdownInitiator.Application, timeout);
        }

        ///<summary>API-side invocation of connection.close.</summary>
        public void Close()
        {
            Close(Constants.ReplySuccess, "Goodbye", Timeout.Infinite);
        }

        ///<summary>API-side invocation of connection.close.</summary>
        public void Close(ushort reasonCode, string reasonText)
        {
            Close(reasonCode, reasonText, Timeout.Infinite);
        }

        ///<summary>API-side invocation of connection.close with timeout.</summary>
        public void Close(int timeout)
        {
            Close(Constants.ReplySuccess, "Goodbye", timeout);
        }

        ///<summary>API-side invocation of connection.close with timeout.</summary>
        public void Close(ushort reasonCode, string reasonText, int timeout)
        {
            Close(new ShutdownEventArgs(ShutdownInitiator.Application, reasonCode, reasonText), false, timeout);
        }

        public IModel CreateModel()
        {
            EnsureIsOpen();
            ISession session = CreateSession();
            var model = (IFullModel)Protocol.CreateModel(session, this.ConsumerWorkService);
            model.ContinuationTimeout = m_factory.ContinuationTimeout;
            model._Private_ChannelOpen("");
            return model;
        }

        public void HandleConnectionBlocked(string reason)
        {
            var args = new ConnectionBlockedEventArgs(reason);
            OnConnectionBlocked(args);
        }

        public void HandleConnectionUnblocked()
        {
            OnConnectionUnblocked();
        }

        void IDisposable.Dispose()
        {
            MaybeStopHeartbeatTimers();
            try
            {
                Abort();
            }
            catch (OperationInterruptedException)
            {
                // ignored, see rabbitmq/rabbitmq-dotnet-client#133
            }
        }

        protected Command ChannelCloseWrapper(ushort reasonCode, string reasonText)
        {
            Command request;
            int replyClassId, replyMethodId;
            Protocol.CreateChannelClose(reasonCode,
                reasonText,
                out request,
                out replyClassId,
                out replyMethodId);
            return request;
        }

        protected void StartAndTune()
        {
            var connectionStartCell = new BlockingCell();
            m_model0.m_connectionStartCell = connectionStartCell;
            m_model0.HandshakeContinuationTimeout = m_factory.HandshakeContinuationTimeout;
            m_frameHandler.ReadTimeout = m_factory.HandshakeContinuationTimeout.Milliseconds;
            m_frameHandler.SendHeader();

            var connectionStart = (ConnectionStartDetails)
                connectionStartCell.Value;

            if (connectionStart == null)
            {
                throw new IOException("connection.start was never received, likely due to a network timeout");
            }

            ServerProperties = connectionStart.m_serverProperties;

            var serverVersion = new AmqpVersion(connectionStart.m_versionMajor,
                connectionStart.m_versionMinor);
            if (!serverVersion.Equals(Protocol.Version))
            {
                TerminateMainloop();
                FinishClose();
                throw new ProtocolVersionMismatchException(Protocol.MajorVersion,
                    Protocol.MinorVersion,
                    serverVersion.Major,
                    serverVersion.Minor);
            }

            m_clientProperties = new Dictionary<string, object>(m_factory.ClientProperties);
            m_clientProperties["capabilities"] = Protocol.Capabilities;
            m_clientProperties["connection_name"] = this.ClientProvidedName;

            // FIXME: parse out locales properly!
            ConnectionTuneDetails connectionTune = default(ConnectionTuneDetails);
            bool tuned = false;
            try
            {
                string mechanismsString = Encoding.UTF8.GetString(connectionStart.m_mechanisms, 0, connectionStart.m_mechanisms.Length);
                string[] mechanisms = mechanismsString.Split(' ');
                AuthMechanismFactory mechanismFactory = m_factory.AuthMechanismFactory(mechanisms);
                if (mechanismFactory == null)
                {
                    throw new IOException("No compatible authentication mechanism found - " +
                                          "server offered [" + mechanismsString + "]");
                }
                AuthMechanism mechanism = mechanismFactory.GetInstance();
                byte[] challenge = null;
                do
                {
                    byte[] response = mechanism.handleChallenge(challenge, m_factory);
                    ConnectionSecureOrTune res;
                    if (challenge == null)
                    {
                        res = m_model0.ConnectionStartOk(m_clientProperties,
                            mechanismFactory.Name,
                            response,
                            "en_US");
                    }
                    else
                    {
                        res = m_model0.ConnectionSecureOk(response);
                    }

                    if (res.m_challenge == null)
                    {
                        connectionTune = res.m_tuneDetails;
                        tuned = true;
                    }
                    else
                    {
                        challenge = res.m_challenge;
                    }
                }
                while (!tuned);
            }
            catch (OperationInterruptedException e)
            {
                if (e.ShutdownReason != null && e.ShutdownReason.ReplyCode == Constants.AccessRefused)
                {
                    throw new AuthenticationFailureException(e.ShutdownReason.ReplyText);
                }
                throw new PossibleAuthenticationFailureException(
                    "Possibly caused by authentication failure", e);
            }

            var channelMax = (ushort)NegotiatedMaxValue(m_factory.RequestedChannelMax,
                connectionTune.m_channelMax);
            m_sessionManager = new SessionManager(this, channelMax);

            uint frameMax = NegotiatedMaxValue(m_factory.RequestedFrameMax,
                connectionTune.m_frameMax);
            FrameMax = frameMax;

            var heartbeat = (ushort)NegotiatedMaxValue(m_factory.RequestedHeartbeat,
                connectionTune.m_heartbeat);
            Heartbeat = heartbeat;

            m_model0.ConnectionTuneOk(channelMax,
                frameMax,
                heartbeat);

            // now we can start heartbeat timers
            MaybeStartHeartbeatTimers();
        }

        private static uint NegotiatedMaxValue(uint clientValue, uint serverValue)
        {
            return (clientValue == 0 || serverValue == 0) ?
                Math.Max(clientValue, serverValue) :
                Math.Min(clientValue, serverValue);
        }
    }
}<|MERGE_RESOLUTION|>--- conflicted
+++ resolved
@@ -1024,12 +1024,8 @@
                 {
                     _heartbeatReadTimer.Change(Heartbeat * 1000, Timeout.Infinite);
                 }
-<<<<<<< HEAD
-            } catch (ObjectDisposedException)
-=======
             }
             catch (ObjectDisposedException ignored)
->>>>>>> d5259603
             {
 
                 // timer is already disposed,
@@ -1065,12 +1061,8 @@
                     TerminateMainloop();
                     FinishClose();
                 }
-<<<<<<< HEAD
-            } catch (ObjectDisposedException)
-=======
             }
             catch (ObjectDisposedException ignored)
->>>>>>> d5259603
             {
                 // timer is already disposed,
                 // e.g. due to shutdown
@@ -1091,15 +1083,10 @@
                 {
                     timer.Change(Timeout.Infinite, Timeout.Infinite);
                     timer.Dispose();
-<<<<<<< HEAD
-                } catch (ObjectDisposedException)
-=======
+                }
+                catch (ObjectDisposedException ignored)
+                {
                     timer = null;
-                }
-                catch (ObjectDisposedException ignored)
->>>>>>> d5259603
-                {
-                    // we are shutting down, ignore
                 }
             }
         }
