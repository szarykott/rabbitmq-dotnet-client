﻿#if !NETFX_CORE
using System;
using System.Linq;
using System.Net.Sockets;
using System.Net;
using System.Threading;
using System.Threading.Tasks;

namespace RabbitMQ.Client
{
    /// <summary>
    /// Simple wrapper around TcpClient.
    /// </summary>
    public class TcpClientAdapter : ITcpClient
    {
        private Socket sock;

        public TcpClientAdapter(Socket socket)
        {
            if (socket == null)
                throw new InvalidOperationException("socket must not be null");

            this.sock = socket;
        }

        public virtual async Task ConnectAsync(string host, int port)
        {
            AssertSocket();
            var adds = await Dns.GetHostAddressesAsync(host).ConfigureAwait(false);
            var ep = TcpClientAdapterHelper.GetMatchingHost(adds, sock.AddressFamily);
            if (ep == default(IPAddress))
            {
                throw new ArgumentException("No ip address could be resolved for " + host);
            }
#if CORECLR
<<<<<<< HEAD
                await sock.ConnectAsync(ep, port).ConfigureAwait(false);
=======
            await sock.ConnectAsync(ep, port).ConfigureAwait(false);
>>>>>>> 037ddbfe
#else
            sock.Connect(ep, port);
#endif
        }

        public virtual void Close()
        {
            if (sock != null)
            {
                sock.Dispose();
            }
            sock = null;
        }

        [Obsolete("Override Dispose(bool) instead.")]
        public virtual void Dispose()
        {
            Dispose(true);
            GC.SuppressFinalize(this);
        }

        protected virtual void Dispose(bool disposing)
        {
            if (disposing)
            {
                // dispose managed resources
                Close();
            }

            // dispose unmanaged resources
        }

        public virtual NetworkStream GetStream()
        {
            AssertSocket();
            return new NetworkStream(sock);
        }

        public virtual Socket Client
        {
            get
            {
                return sock;
            }
        }

        public virtual bool Connected
        {
            get
            {
                if(sock == null) return false;
                return sock.Connected;
            }
        }

        public virtual int ReceiveTimeout
        {
            get
            {
                AssertSocket();
                return sock.ReceiveTimeout;
            }
            set
            {
                AssertSocket();
                sock.ReceiveTimeout = value;
            }
        }

        private void AssertSocket()
        {
            if(sock == null)
            {
                throw new InvalidOperationException("Cannot perform operation as socket is null");
            }
        }
    }
}
#endif<|MERGE_RESOLUTION|>--- conflicted
+++ resolved
@@ -33,11 +33,7 @@
                 throw new ArgumentException("No ip address could be resolved for " + host);
             }
 #if CORECLR
-<<<<<<< HEAD
-                await sock.ConnectAsync(ep, port).ConfigureAwait(false);
-=======
             await sock.ConnectAsync(ep, port).ConfigureAwait(false);
->>>>>>> 037ddbfe
 #else
             sock.Connect(ep, port);
 #endif
@@ -56,7 +52,6 @@
         public virtual void Dispose()
         {
             Dispose(true);
-            GC.SuppressFinalize(this);
         }
 
         protected virtual void Dispose(bool disposing)
